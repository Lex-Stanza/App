--- conflicted
+++ resolved
@@ -44,19 +44,6 @@
     public static func main() async throws { try await launch(bundle: Bundle.module) }
 }
 
-<<<<<<< HEAD
-// MARK: Parochial Conveniences
-
-/// Work-in-Progress marker: returns the value unmodified, but raises a warning to revisit the code.
-@available(*, deprecated, message: "work in progress")
-@inlinable internal func wip<T>(_ value: T) -> T { value }
-
-#if canImport(SwiftUI)
-extension Text {
-    /// Clients should use the localized form of `Text.init` in order
-    /// to take advantage of the provided Localizable.strings localizations.
-    @available(*, deprecated, renamed: "Text.init(_:bundle:comment:)")
-=======
 // MARK: Localization
 
 /// This file contains references to the localized translated Text embedded in the `FairApp` module.
@@ -126,7 +113,6 @@
 extension Text {
     /// Clients should use the localized form of `Text.init` in order to take advantage of the provided `Localizable.strings` localizations.
     @available(*, deprecated, message: "Facilitate translation with: `Text(”My String”, bundle: .module, comment: “description of My String for translators”)`", renamed: "Text.init(_:bundle:comment:)")
->>>>>>> 482bf6be
     internal init(_ key: LocalizedStringKey) {
         self.init(key, bundle: .module, comment: "no comment")
     }
