--- conflicted
+++ resolved
@@ -22,11 +22,7 @@
     targets: [
         .target(name: "App", dependencies: [
             .product(name: "FairApp", package: "Fair"), // required
-<<<<<<< HEAD
             .product(name: "FairKit", package: "Fair"),
-=======
-            //.product(name: "FairKit", package: "Fair"), // optional enhancements
->>>>>>> 482bf6be
         ], resources: [
             .process("Resources"), // processed resources
         ], plugins: [
